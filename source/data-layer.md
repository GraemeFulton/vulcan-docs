---
title: Data Layer
---

Nova uses the [Apollo](http://apollostack.com) data layer to manage its [GraphQL API](http://graphql.org/). 

## Data Flow

When you connect to a GraphQL-powered site, the client makes an API request to load the data it needs. 

Unlike traditional REST APIs, the client doesn't just hit an API endpoint but actually sends a list of *what data it needs* to the server. The specific document properties needed by the client are defined in a **fragment**. 

Upon receiving that query, the server validates the fragment against the main GraphQL **schema**.

If that validation passes, the server then looks for a **query resolver** that will specify how to actually retrieve the data (presumably through some kind of database `find()` operation).

Data mutations (inserting, editing, or removing a document) function in a similar way.

The client sends a query that includes the name of the mutation, the mutation arguments, as well as specifies what data the client expects back once the mutation is complete. 

The server then looks for a **mutation resolver** and executes it.

## Nova Collections

Nova features a number of helpers to make settings up that data layer fast, most of which are initialized through the `createCollection` function:

```js
const Movies = createCollection({

  collectionName: 'movies',

  typeName: 'Movie',

  schema,
  
  resolvers,

  mutations,

});
```

The function takes the following arguments:

- `collectionName`: the name of the collection in your MongoDB database.
- `typeName`: the name of the GraphQL type that will be generated for the collection.
- `schema`, `resolvers`, `mutations`: see below.

### Schema

The first piece of any GraphQL API is the **schema**, which defines what data is made available to the client. 

In Nova, this GraphQL schema can be generated automatically from your collection's JSON schema, so you don't have to type things twice. Just pass a [SimpleSchema](https://github.com/aldeed/meteor-simple-schema)-compatible JSON schema as `createCollection`'s `schema` property.

You can learn more on defining your schema in the [Schema](schema.html) section.

#### Custom Schemas

If you need to manually add a schema, you can also do so using the `GraphQLSchema.addSchema` function:

```js
const customSchema = `
  input Custom {
    _id: String
    userId: String
    title: String
  }
`;
GraphQLSchema.addSchema(customSchema);
```

### Resolvers

You can pass a `resolver` object to `createCollection`. It should include three `list`, `single`, and `total` resolvers.

Each resolver should have the following properties:

- `name`: the resolver's name.
- `resolver`: the resolver function.

#### List Resolver

The `list` resolver is used to display lists of documents. It takes the following arguments:

- `terms`: a JSON object containing a list of terms used to filter and sort the list.
- `offset`: how many documents to offset the list by (used for paginating requests).
- `limit`: how many documents to return.

It should return an array of documents.

#### Single Resolver

The `single` resolver takes a `documentId` argument, and should return a single document.

#### List Total Resolver

The `total` resolver takes a `terms` argument and should return the total count of results matching these terms in the database. 

#### Custom Resolvers

Just like for the schema, you can also define resolvers manually using `GraphQLSchema.addResolvers`:

```js
const movieResolver = {
  Movie: {
    user(movie, args, context) {
      return context.Users.findOne({ _id: movie.userId }, { fields: context.getViewableFields(context.currentUser, context.Users) });
    },
  },
};
GraphQLSchema.addResolvers(movieResolver);
```

Resolvers can be defined on any new or existing type (e.g. `Movie`).

### Mutations

Finally, `createCollection` also accepts a `mutations` object. This object should include three mutations, `new`, `edit`, and `remove`, each of which has the following properties:

- `name`: the name of the mutation.
- `check`: a function that takes the current user and (optionally) the document being operated on, and return `true` or `false` based on whether the user can perform the operation.
- `mutation`: the mutation function.

#### New Mutation

Takes a single `document` argument.

#### Edit Mutation

Takes three arguments:

- `documentId`: the document to modify.
- `set`: the fields to modify (as a list of field name/value pairs, e.g.`{title: 'My New Title', body: 'My new body'}`).
- `unset`: the fields to remove (as a list of field names/booleans, e.g. `{title: true, body: true}`).

#### Remove Mutation

Takes a single `documentId` argument.

#### Custom Mutations

You can also add your own mutations using `GraphQLSchema.addMutation` and `GraphQLSchema.addResolvers`:

```js

GraphQLSchema.addMutation('postsVote(documentId: String, voteType: String) : Post');

const voteResolver = {
  Mutation: {
    postsVote(root, {documentId, voteType}, context) {
      // do mutation
    },
  },
};

GraphQLSchema.addResolvers(voteResolver);
```

#### Boilerplate Operations

Note that even when using the `new`, `edit`, and `remove` mutations, defining the actual operation is up to you.

But if you want to save time, you can import Telescope's own boilerplate mutations from `nova:lib`:

```js
import { newMutation, editMutation, removeMutation } from 'meteor/nova:lib';
```

They take the following arguments:

- `collection`: the collectin affected.
- `document` (new) or `documentId` (edit, remove): the document or document ID.
- `set`, `unset` (edit only): the `set` and `unset` objects. 
- `currentUser`: the user performing the operation.
- `validate`: whether to validate the operation based on the current user.
- `context`: the resolver context.

If `validate` is set to `true`, these boilerplate operations will: 

- Check that the current user has permission to insert/edit each field.
- Validate the document against collection schema.
- Add `userId` to document (insert only).
- Run any validation callbacks (e.g. `movies.new.validate`).

They will then run the mutation's document (or the `set` modifier) through the collection's sync callbacks (e.g. `movies.new.sync`), perform the operation, and finally run the async callbacks (e.g. `movies.new.async`).

Callback hooks run with the following arguments:

- `new`: `newDocument`, `currentUser`.
- `edit`: `modifier`, `oldDocument`, `currentUser`.
- `remove`: `document`, `currentUser`.

You can learn more about callbacks in the [Callbacks](callbacks.html) section. 

## Higher-Order Components

To make working with Apollo easier, Nova provides you with a set of higher-order components (HoC). 

An HoC is simply a function you can call on a React component to give it additional props.

### withList

The `withList` HoC is used to display lists of documents. It takes the following options:

- `queryName`: an arbitrary name for the query.
- `collection`: the collection on which to look for the `list` resolver.
- `fragment`: the fragment to use (see below).

For example:

```js
const listOptions = {
  collection: Movies,
  queryName: 'moviesListQuery',
  fragment: MoviesItem.fragment,
};

export default withList(listOptions)(MoviesList);
```

The resulting wrapped component also takes in the following options:

- `terms`: an object containing a list of quering, sorting, and filtering terms.

Note that `terms` needs to be passed not as an option, but as a prop from the *parent* component.

The HoC then passes on the following props:

- `loading`: `true` while the data is loading.
- `results`: the loaded array of documents.
- `totalCount`: the total count of results.
- `count`: the number of current results (i.e. `results.length`).
- `refetch`: a function that can be called to trigger a query refetch.
- `loadMore`: a function that can be called to load more data. 

### withDocument

The `withDocument` HoC displays a single document. It takes the same options as `withList`, but takes a `documentId` **prop**. 

Like `terms` for `withList`, `documentId` needs to be passed not as an option, but as a prop from the *parent* component.

This HoC then passes on the following child prop:

- `loading`: `true` while the data is loading.
- `document`: the loaded document.

### withNew

This HoC takes the following four options:

- `collection`: the collection to operate on.
- `queryName`: the name of the query to update on the client.
- `fragment`: specifies the data to ask for as a return value.

And passes on a `newMutation` function to the wrapped component, which takes a single `document` argument.

### withEdit

Same options as `withNew`. The returned `editMutation` mutation takes three arguments: `documentId`, `set`, and `unset`. 

### withRemove

Same options as `withNew`. The returned `removeMutation` mutation takes a single `documentId` argument. 

Note that when using the [Forms](forms.html) module, all three mutation HoCs are automatically added for you. 

## Fragments

A fragment is a piece of schema, usually used to define what data you want to query for. 

A good practice is defining the fragment wherever the data will actually be used. Note that this doesn't have to be the component that directly receives this data. 

For example, you could define a fragment in one component:

```js
class MoviesItem extends Component {
  //...
};

MoviesItem.fragment = gql`
  fragment moviesItemFragment on Movie {
    _id
    name
    year
    user {
      __displayName
    }
  }
`;

export default MoviesItem;
```

And reuse it in another:

```js
const listOptions = {
  collection: Movies,
  queryName: 'moviesListQuery',
  fragment: MoviesItem.fragment,
};

export default withList(listOptions)(MoviesList);
```

<<<<<<< HEAD
## Terms & Parameters

When you request data, you often want to do it according to specific criteria. For example, you might want to load all posts from a certain category, and order them by score. 

Nova accomplishes this through MongoDB operators such as `find`, `sort`, etc. but because it would be dangerous to let the client specify its own operators, the client instead defines a `terms` object which gets converted into MongoDB-compatible objects using the `collection.getParameters` function. 

For example, given the following `terms`:

```js
{
  view: 'top',
  cat: 'foo',
  after: '2016-12-01',
  before: '2016-12-31'
}
```

Calling `Posts.getParameters(terms)` would give you the following object:

```js
{
  selector: { 
    status: 2,
    isFuture: { '$ne': true },
    postedAt: { 
      '$gte': Thu Dec 01 2016 00:00:00 GMT+0900 (JST),
      '$lt': Sat Dec 31 2016 23:59:59 GMT+0900 (JST)
    },
    categories: { '$in': ['RmpzcMurbFysAAvhf'] } 
  },
  options: { 
    sort: { 
      sticky: -1, score: -1, _id: -1 
    }, 
    limit: 10 
  }
}
```

As you can see, the resulting object is a mix of default properties (`status`, `isFuture`) and properties calculated from the `terms` object (`postedAt.$gte`, `postedAt.$lt`, `categories`, etc.). 

Behind the scenes the `Posts.getParameters` function iterates through all the functions defined on the `posts.parameters` callback hook until it produces the final `{ selector, options}` object. 

This means you can handle additional `terms` parameters simply by adding your own callback. For example, this is how you would use a `cat` parameter accepting a category slug to fetch the corresponding category when querying the `Posts` collection:

```js
import { addCallback } from 'meteor/nova:core';

function addCategoryParameter (parameters, terms) {
  if (terms.cat) {
    const categoryId = Categories.findOne({slug: terms.cat})._id;
    parameters.selector.category = {$in: categoryId};
  }
  return parameters;
}
addCallback('posts.parameters', addCategoryParameter);
```

Note that in the default `PostsHome` component, the `terms` object is automatically built from the current URL query parameters:

```js
const PostsHome = (props, context) => {
  const terms = _.isEmpty(props.location && props.location.query) ? {view: 'top'}: props.location.query;
  return <Components.PostsList terms={terms}/>
};
```

### Posts Views

One of the parameters accepted by the `Posts` collection is `view`, which functions as a shorthand for defining multiple parameters at the same time. For example, this is how the `pending` view is defined in order to only show pending posts, while ordering them by their `createdAt` property:

```js
Posts.views.add("pending", function (terms) {
  return {
    selector: {
      status: Posts.config.STATUS_PENDING
    },
    options: {sort: {createdAt: -1}}
  };
});
```

Since a view is a function that takes the `terms` object as argument, you can make it dynamic. For example, here's how you would show all posts upvoted by a user:

```js
Posts.views.add("userUpvotedPosts", function (terms) {
  return {
    selector: {
      upvoters: {$in: [terms.userId]},
    },
    options: {
      sort: {
        postedAt: -1
      }
    }
  };
});
```

Note that views currently only work with the `Posts` collection, but this might change in the future. 

### On The Client

Although the primary function of the `terms` object is to figure out the `selector` and `options` to use on the server to fetch data from the database, it's also used on the client to make sure data is kept in a logical state as it gets updated. 

For example, let's imagine you're viewing posts filtered by a specific category. If you were to edit one of these posts to remove its category, we need to make sure the post is removed from the list since it doesn't match the inclusion criteria anymore. 

Instead of refetching the whole list from the server, we can do this transparently using [Mingo](https://github.com/kofrasa/mingo) to resort the data on the client using the same `selector` and `options` objects. 
=======
## Terms
>>>>>>> a0ef8b8a
<|MERGE_RESOLUTION|>--- conflicted
+++ resolved
@@ -20,7 +20,7 @@
 
 The server then looks for a **mutation resolver** and executes it.
 
-## Nova Collections
+## Helper Functions
 
 Nova features a number of helpers to make settings up that data layer fast, most of which are initialized through the `createCollection` function:
 
@@ -46,7 +46,7 @@
 - `typeName`: the name of the GraphQL type that will be generated for the collection.
 - `schema`, `resolvers`, `mutations`: see below.
 
-### Schema
+<h2 id="schema">Schema</h2>
 
 The first piece of any GraphQL API is the **schema**, which defines what data is made available to the client. 
 
@@ -54,7 +54,7 @@
 
 You can learn more on defining your schema in the [Schema](schema.html) section.
 
-#### Custom Schemas
+### Custom Schemas
 
 If you need to manually add a schema, you can also do so using the `GraphQLSchema.addSchema` function:
 
@@ -69,7 +69,7 @@
 GraphQLSchema.addSchema(customSchema);
 ```
 
-### Resolvers
+<h2 id="resolvers">Resolvers</h2>
 
 You can pass a `resolver` object to `createCollection`. It should include three `list`, `single`, and `total` resolvers.
 
@@ -78,7 +78,7 @@
 - `name`: the resolver's name.
 - `resolver`: the resolver function.
 
-#### List Resolver
+### List Resolver
 
 The `list` resolver is used to display lists of documents. It takes the following arguments:
 
@@ -88,15 +88,15 @@
 
 It should return an array of documents.
 
-#### Single Resolver
+### Single Resolver
 
 The `single` resolver takes a `documentId` argument, and should return a single document.
 
-#### List Total Resolver
+### List Total Resolver
 
 The `total` resolver takes a `terms` argument and should return the total count of results matching these terms in the database. 
 
-#### Custom Resolvers
+### Custom Resolvers
 
 Just like for the schema, you can also define resolvers manually using `GraphQLSchema.addResolvers`:
 
@@ -113,7 +113,7 @@
 
 Resolvers can be defined on any new or existing type (e.g. `Movie`).
 
-### Mutations
+<h2 id="mutations">Mutations</h2>
 
 Finally, `createCollection` also accepts a `mutations` object. This object should include three mutations, `new`, `edit`, and `remove`, each of which has the following properties:
 
@@ -121,11 +121,11 @@
 - `check`: a function that takes the current user and (optionally) the document being operated on, and return `true` or `false` based on whether the user can perform the operation.
 - `mutation`: the mutation function.
 
-#### New Mutation
+### New Mutation
 
 Takes a single `document` argument.
 
-#### Edit Mutation
+### Edit Mutation
 
 Takes three arguments:
 
@@ -133,11 +133,11 @@
 - `set`: the fields to modify (as a list of field name/value pairs, e.g.`{title: 'My New Title', body: 'My new body'}`).
 - `unset`: the fields to remove (as a list of field names/booleans, e.g. `{title: true, body: true}`).
 
-#### Remove Mutation
+### Remove Mutation
 
 Takes a single `documentId` argument.
 
-#### Custom Mutations
+### Custom Mutations
 
 You can also add your own mutations using `GraphQLSchema.addMutation` and `GraphQLSchema.addResolvers`:
 
@@ -156,7 +156,7 @@
 GraphQLSchema.addResolvers(voteResolver);
 ```
 
-#### Boilerplate Operations
+### Boilerplate Operations
 
 Note that even when using the `new`, `edit`, and `remove` mutations, defining the actual operation is up to you.
 
@@ -192,7 +192,7 @@
 
 You can learn more about callbacks in the [Callbacks](callbacks.html) section. 
 
-## Higher-Order Components
+<h2 id="hocs">Higher-Order Components</h2>
 
 To make working with Apollo easier, Nova provides you with a set of higher-order components (HoC). 
 
@@ -264,7 +264,7 @@
 
 Note that when using the [Forms](forms.html) module, all three mutation HoCs are automatically added for you. 
 
-## Fragments
+<h2 id="fragments">Fragments</h2>
 
 A fragment is a piece of schema, usually used to define what data you want to query for. 
 
@@ -303,115 +303,4 @@
 export default withList(listOptions)(MoviesList);
 ```
 
-<<<<<<< HEAD
-## Terms & Parameters
-
-When you request data, you often want to do it according to specific criteria. For example, you might want to load all posts from a certain category, and order them by score. 
-
-Nova accomplishes this through MongoDB operators such as `find`, `sort`, etc. but because it would be dangerous to let the client specify its own operators, the client instead defines a `terms` object which gets converted into MongoDB-compatible objects using the `collection.getParameters` function. 
-
-For example, given the following `terms`:
-
-```js
-{
-  view: 'top',
-  cat: 'foo',
-  after: '2016-12-01',
-  before: '2016-12-31'
-}
-```
-
-Calling `Posts.getParameters(terms)` would give you the following object:
-
-```js
-{
-  selector: { 
-    status: 2,
-    isFuture: { '$ne': true },
-    postedAt: { 
-      '$gte': Thu Dec 01 2016 00:00:00 GMT+0900 (JST),
-      '$lt': Sat Dec 31 2016 23:59:59 GMT+0900 (JST)
-    },
-    categories: { '$in': ['RmpzcMurbFysAAvhf'] } 
-  },
-  options: { 
-    sort: { 
-      sticky: -1, score: -1, _id: -1 
-    }, 
-    limit: 10 
-  }
-}
-```
-
-As you can see, the resulting object is a mix of default properties (`status`, `isFuture`) and properties calculated from the `terms` object (`postedAt.$gte`, `postedAt.$lt`, `categories`, etc.). 
-
-Behind the scenes the `Posts.getParameters` function iterates through all the functions defined on the `posts.parameters` callback hook until it produces the final `{ selector, options}` object. 
-
-This means you can handle additional `terms` parameters simply by adding your own callback. For example, this is how you would use a `cat` parameter accepting a category slug to fetch the corresponding category when querying the `Posts` collection:
-
-```js
-import { addCallback } from 'meteor/nova:core';
-
-function addCategoryParameter (parameters, terms) {
-  if (terms.cat) {
-    const categoryId = Categories.findOne({slug: terms.cat})._id;
-    parameters.selector.category = {$in: categoryId};
-  }
-  return parameters;
-}
-addCallback('posts.parameters', addCategoryParameter);
-```
-
-Note that in the default `PostsHome` component, the `terms` object is automatically built from the current URL query parameters:
-
-```js
-const PostsHome = (props, context) => {
-  const terms = _.isEmpty(props.location && props.location.query) ? {view: 'top'}: props.location.query;
-  return <Components.PostsList terms={terms}/>
-};
-```
-
-### Posts Views
-
-One of the parameters accepted by the `Posts` collection is `view`, which functions as a shorthand for defining multiple parameters at the same time. For example, this is how the `pending` view is defined in order to only show pending posts, while ordering them by their `createdAt` property:
-
-```js
-Posts.views.add("pending", function (terms) {
-  return {
-    selector: {
-      status: Posts.config.STATUS_PENDING
-    },
-    options: {sort: {createdAt: -1}}
-  };
-});
-```
-
-Since a view is a function that takes the `terms` object as argument, you can make it dynamic. For example, here's how you would show all posts upvoted by a user:
-
-```js
-Posts.views.add("userUpvotedPosts", function (terms) {
-  return {
-    selector: {
-      upvoters: {$in: [terms.userId]},
-    },
-    options: {
-      sort: {
-        postedAt: -1
-      }
-    }
-  };
-});
-```
-
-Note that views currently only work with the `Posts` collection, but this might change in the future. 
-
-### On The Client
-
-Although the primary function of the `terms` object is to figure out the `selector` and `options` to use on the server to fetch data from the database, it's also used on the client to make sure data is kept in a logical state as it gets updated. 
-
-For example, let's imagine you're viewing posts filtered by a specific category. If you were to edit one of these posts to remove its category, we need to make sure the post is removed from the list since it doesn't match the inclusion criteria anymore. 
-
-Instead of refetching the whole list from the server, we can do this transparently using [Mingo](https://github.com/kofrasa/mingo) to resort the data on the client using the same `selector` and `options` objects. 
-=======
 ## Terms
->>>>>>> a0ef8b8a
